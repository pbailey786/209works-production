generator client {
  provider = "prisma-client-js"
}

datasource db {
  provider = "postgresql"
  url      = env("DATABASE_URL")
}

model User {
  id                   String                     @id @default(uuid())
  email                String                     @unique
  name                 String?
  passwordHash         String
  createdAt            DateTime                   @default(now())
  isEmailVerified      Boolean                    @default(false)
  magicLinkExpires     DateTime?
  magicLinkToken       String?
  passwordResetExpires DateTime?
  passwordResetToken   String?
  updatedAt            DateTime                   @updatedAt
  role                 UserRole                   @default(jobseeker)
  onboardingCompleted  Boolean                    @default(false)
  twoFactorEnabled     Boolean                    @default(false)
  twoFactorSecret      String?
  resumeUrl            String?
  profilePictureUrl    String?
  currentJobTitle      String?
  experienceLevel      String?
  educationExperience  String?
  isProfilePublic      Boolean                    @default(false)
  linkedinUrl          String?
  location             String?
  phoneNumber          String?
  preferredJobTypes    String[]
  skills               String[]
  workAuthorization    String?
  companyWebsite       String?
  companyName          String?
  industry             String?
  companySize          String?
  isOpenToRemote       Boolean                    @default(false)
  expectedSalaryMin    Int?
  expectedSalaryMax    Int?
  companyId            String?
  currentTier          PricingTier                @default(basic)
  subscriptionEndsAt   DateTime?
  trialEndsAt          DateTime?
  bio                  String?
  deletedAt            DateTime?
  failedLoginAttempts  Int                        @default(0)
  isActive             Boolean                    @default(true)
  lastLoginAt          DateTime?
  lockedUntil          DateTime?
  mfaVerified          Boolean                    @default(false)
  stripeCustomerId     String?                    @unique
  alerts               Alert[]
  auditLogs            AuditLog[]
  emailAlerts          EmailAlert[]
  emailLogs            EmailLog[]
  emailUnsubscribes    EmailUnsubscribe[]
  instagramAlerts      InstagramEngagementAlert[]
  employerJobs         Job[]                      @relation("EmployerJobs")
  jobApplications      JobApplication[]
  savedJobs            SavedJob[]
  jobPostOptimizers    JobPostOptimizer[]         @relation("EmployerJobPosts")
  searchAnalytics      SearchAnalytics[]
  searchHistory        SearchHistory[]
  shouldIApplyUsage    ShouldIApplyUsage[]
  subscriptions        Subscription?
  company              Company?                   @relation(fields: [companyId], references: [id])
  UserAddOn            UserAddOn[]
  userSessions         UserSession[]
  weeklyDigest         WeeklyDigest?
  chatAnalytics        ChatAnalytics[]
  chatHistory          ChatHistory[]
  impersonationSessions ImpersonationSession[] @relation("ImpersonationTarget")
  verificationTokens    VerificationToken[]
  jobPostingPurchases   JobPostingPurchase[]
  jobPostingCredits     JobPostingCredit[]
  jobPostingPatterns    JobPostingPattern[]    @relation("EmployerPatterns")
  jobSeekerProfile      JobSeekerProfile?
  employerProfile       EmployerProfile?

  @@index([deletedAt])
}

model VerificationToken {
  id        String   @id @default(uuid())
  token     String   @unique
  userId    String
  user      User     @relation(fields: [userId], references: [id], onDelete: Cascade)
  type      String   @default("email_verification") // email_verification, password_reset
  createdAt DateTime @default(now())
  expiresAt DateTime

  @@index([token])
  @@index([userId])
  @@index([type])
  @@index([expiresAt])
}

model Company {
  id                  String             @id @default(uuid())
  name                String             @unique
  slug                String             @unique
  website             String?
  logo                String?
  description         String?
  industry            String?
  size                String?
  founded             Int?
  headquarters        String?
  contactEmail        String?
  contactPhone        String?
  isActive            Boolean            @default(true)
  subscriptionTier    String?
  subscriptionStart   DateTime?
  subscriptionEnd     DateTime?
  allowsKnowledgeEdit Boolean            @default(true)
  requiresApproval    Boolean            @default(false)
  createdAt           DateTime           @default(now())
  updatedAt           DateTime           @updatedAt
  deletedAt           DateTime?
  knowledgeBase       CompanyKnowledge[]
  jobs                Job[]
  users               User[]

  @@index([name])
  @@index([slug])
  @@index([industry])
  @@index([isActive])
  @@index([deletedAt])
}

model CompanyKnowledge {
  id         String                   @id @default(uuid())
  companyId  String
  category   CompanyKnowledgeCategory
  title      String
  content    String
  keywords   String[]
  source     CompanyKnowledgeSource   @default(company_provided)
  verified   Boolean                  @default(false)
  priority   Int                      @default(0)
  views      Int                      @default(0)
  lastViewed DateTime?
  approvedBy String?
  approvedAt DateTime?
  createdAt  DateTime                 @default(now())
  updatedAt  DateTime                 @updatedAt
  deletedAt  DateTime?
  company    Company                  @relation(fields: [companyId], references: [id], onDelete: Cascade)

  @@index([companyId, category])
  @@index([companyId, verified])
  @@index([keywords])
  @@index([priority])
  @@index([deletedAt])
}

/// This model contains an expression index which requires additional setup for migrations. Visit https://pris.ly/d/expression-indexes for more info.
model Job {
  id              String           @id @default(uuid())
  title           String
  company         String
  description     String
  location        String
  source          String
  url             String
  postedAt        DateTime
  createdAt       DateTime         @default(now())
  categories      String[]
  jobType         JobType          @map("type")
  salaryMax       Int?
  salaryMin       Int?
  embedding       String?
  companyId       String?
  expiresAt       DateTime?
  isPinned        Boolean          @default(false)
  isRemote        Boolean          @default(false)
  requirements    String?
  status          String           @default("active")
  updatedAt       DateTime         @updatedAt
  viewCount       Int              @default(0)
  benefits        String?
  deletedAt       DateTime?
  employerId      String?
  region          String?
  skills          String[]         @default([])

  // Duplicate detection fields
  titleHash         String?
  descriptionHash   String?
  duplicateScore    Decimal?         @db.Decimal(3,2)
  flaggedAsDuplicate Boolean         @default(false)
  duplicateOfJobId  String?

  // Upsells
  socialMediaShoutout Boolean      @default(false)
  placementBump       Boolean      @default(false)
  upsellBundle        Boolean      @default(false)

  // Relations
  instagramPosts  InstagramPost[]
  companyRef      Company?         @relation(fields: [companyId], references: [id])
  employer        User?            @relation("EmployerJobs", fields: [employerId], references: [id])
  jobApplications   JobApplication[]
  savedJobs         SavedJob[]
  shouldIApplyUsage ShouldIApplyUsage[]
  alerts            Alert[]          @relation("AlertToJob")
  optimizedFrom     JobPostOptimizer[] @relation("OptimizedJob")
  usedCredits       JobPostingCredit[]

  // Duplicate tracking relations
  duplicateOf       Job?             @relation("JobDuplicates", fields: [duplicateOfJobId], references: [id])
  duplicates        Job[]            @relation("JobDuplicates")
  originalAlerts    DuplicateJobAlert[] @relation("OriginalJob")
  duplicateAlerts   DuplicateJobAlert[] @relation("DuplicateJob")

  @@index([postedAt])
  @@index([location])
  @@index([region])
  @@index([region, jobType])
  @@index([region, postedAt])
  @@index([jobType])
  @@index([company])
  @@index([companyId])
  @@index([title])
  @@index([createdAt])
  @@index([source])
  @@index([url])
  @@index([deletedAt])
  @@index([employerId])
  @@index([titleHash])
  @@index([descriptionHash])
  @@index([flaggedAsDuplicate])
  @@index([duplicateOfJobId])
}

model Alert {
  id            String         @id @default(uuid())
  userId        String
  jobTitle      String?
  location      String?
  categories    String[]
  companies     String[]
  createdAt     DateTime       @default(now())
  emailEnabled  Boolean        @default(true)
  isActive      Boolean        @default(true)
  jobTypes      JobType[]
  keywords      String[]
  lastTriggered DateTime?
  pushEnabled   Boolean        @default(false)
  salaryMax     Int?
  salaryMin     Int?
  totalJobsSent Int            @default(0)
  type          AlertType
  updatedAt     DateTime       @updatedAt
  frequency     AlertFrequency @default(immediate)
  deletedAt     DateTime?
  user          User           @relation(fields: [userId], references: [id], onDelete: Cascade)
  emailLogs     EmailLog[]
  jobs          Job[]          @relation("AlertToJob")

  @@index([userId])
  @@index([type])
  @@index([isActive])
  @@index([frequency])
  @@index([lastTriggered])
  @@index([deletedAt])
}

model EmailLog {
  id            String      @id @default(uuid())
  toEmail       String
  userId        String?
  alertId       String?
  subject       String
  emailType     String
  templateName  String?
  resendId      String?
  status        EmailStatus @default(pending)
  statusMessage String?
  sentAt        DateTime?
  deliveredAt   DateTime?
  openedAt      DateTime?
  clickedAt     DateTime?
  bouncedAt     DateTime?
  openCount     Int         @default(0)
  clickCount    Int         @default(0)
  metadata      Json?
  createdAt     DateTime    @default(now())
  updatedAt     DateTime    @updatedAt
  alert         Alert?      @relation(fields: [alertId], references: [id])
  user          User?       @relation(fields: [userId], references: [id])

  @@index([userId])
  @@index([alertId])
  @@index([toEmail])
  @@index([emailType])
  @@index([status])
  @@index([sentAt])
  @@index([createdAt])
}

model EmailUnsubscribe {
  id               String   @id @default(uuid())
  email            String   @unique
  userId           String?
  unsubscribeFrom  String[]
  unsubscribeAll   Boolean  @default(false)
  unsubscribeToken String   @unique
  unsubscribedAt   DateTime @default(now())
  reason           String?
  createdAt        DateTime @default(now())
  user             User?    @relation(fields: [userId], references: [id])

  @@index([email])
  @@index([userId])
  @@index([unsubscribeToken])
}

model WeeklyDigest {
  id               String    @id @default(uuid())
  userId           String    @unique
  isActive         Boolean   @default(true)
  location         String?
  categories       String[]
  jobTypes         JobType[]
  dayOfWeek        Int       @default(1)
  timeOfDay        String    @default("09:00")
  timezone         String    @default("America/Los_Angeles")
  totalDigestsSent Int       @default(0)
  lastSentAt       DateTime?
  createdAt        DateTime  @default(now())
  updatedAt        DateTime  @updatedAt
  user             User      @relation(fields: [userId], references: [id], onDelete: Cascade)

  @@index([userId])
  @@index([isActive])
  @@index([dayOfWeek])
}

model EmailTemplate {
  id           String   @id @default(uuid())
  name         String   @unique
  slug         String   @unique
  subject      String
  htmlContent  String
  textContent  String?
  isActive     Boolean  @default(true)
  version      Int      @default(1)
  totalSent    Int      @default(0)
  totalOpened  Int      @default(0)
  totalClicked Int      @default(0)
  createdAt    DateTime @default(now())
  updatedAt    DateTime @updatedAt

  @@index([slug])
  @@index([isActive])
}

model Advertisement {
  id           String   @id @default(uuid())
  title        String
  businessName String
  imageUrl     String
  targetUrl    String
  zipCodes     String
  startDate    DateTime
  endDate      DateTime
  createdAt    DateTime @default(now())
  clickCount   Int      @default(0)
  isActive     Boolean  @default(false)
  updatedAt    DateTime @updatedAt
  bidding      Json?
  clicks       Int      @default(0)
  content      Json?
  conversions  Int      @default(0)
  currentSpend Decimal  @default(0) @db.Decimal(10, 2)
  employerId   String?
  impressions  Int      @default(0)
  name         String?
  notes        String?
  placement    String[] @default([])
  priority     Int      @default(0)
  schedule     Json?
  status       String   @default("draft")
  type         String   @default("banner")

  @@index([employerId])
  @@index([status])
  @@index([type])
  @@index([isActive])
  @@index([priority])
}

model AdImpression {
  id        String   @id @default(uuid())
  adId      String
  userId    String?
  sessionId String
  userAgent String?
  ipAddress String?
  placement String?
  page      String?
  createdAt DateTime @default(now())
  timestamp DateTime @default(now())

  @@index([adId])
  @@index([userId])
  @@index([sessionId])
  @@index([createdAt])
}

model AdClick {
  id        String   @id @default(uuid())
  adId      String
  userId    String?
  sessionId String
  targetUrl String?
  userAgent String?
  ipAddress String?
  placement String?
  referrer  String?
  cost      Decimal  @default(0) @db.Decimal(10, 2)
  createdAt DateTime @default(now())
  timestamp DateTime @default(now())

  @@index([adId])
  @@index([userId])
  @@index([sessionId])
  @@index([createdAt])
}

model AdConversion {
  id              String   @id @default(uuid())
  adId            String
  userId          String?
  sessionId       String
  conversionType  String
  conversionValue Decimal  @default(0) @db.Decimal(10, 2)
  metadata        Json?
  createdAt       DateTime @default(now())

  @@index([adId])
  @@index([userId])
  @@index([sessionId])
  @@index([conversionType])
  @@index([createdAt])
}

model JobAlert {
  id            String    @id @default(uuid())
  userId        String
  title         String
  keywords      String[]
  location      String?
  jobType       String?
  salaryMin     Int?
  salaryMax     Int?
  isActive      Boolean   @default(true)
  frequency     String    @default("immediate")
  lastTriggered DateTime?
  totalJobsSent Int       @default(0)
  createdAt     DateTime  @default(now())
  updatedAt     DateTime  @updatedAt

  @@index([userId])
  @@index([isActive])
  @@index([lastTriggered])
}

model JobAlertMatch {
  id         String    @id @default(uuid())
  alertId    String
  jobId      String
  matchScore Float     @default(0)
  sentAt     DateTime?
  createdAt  DateTime  @default(now())

  @@unique([alertId, jobId])
  @@index([alertId])
  @@index([jobId])
  @@index([sentAt])
}

model EmailAlert {
  id        String         @id @default(uuid())
  userId    String
  keywords  String[]
  location  String?
  jobTitle  String?
  isActive  Boolean        @default(true)
  createdAt DateTime       @default(now())
  updatedAt DateTime       @updatedAt
  frequency AlertFrequency @default(immediate)
  user      User           @relation(fields: [userId], references: [id], onDelete: Cascade)

  @@index([userId])
  @@index([isActive])
  @@index([frequency])
}

model SearchHistory {
  id        String   @id @default(uuid())
  userId    String
  query     String
  filters   String?
  createdAt DateTime @default(now())
  user      User     @relation(fields: [userId], references: [id])
}

model ShouldIApplyUsage {
  id           String   @id @default(uuid())
  userId       String
  jobId        String
  userTier     String   @default("free")
  analysisType String   @default("basic")
  usedAt       DateTime @default(now())
  user         User     @relation(fields: [userId], references: [id], onDelete: Cascade)
  job          Job      @relation(fields: [jobId], references: [id], onDelete: Cascade)

  @@index([userId])
  @@index([jobId])
  @@index([usedAt])
  @@index([userId, usedAt])
}

model Subscription {
  id                   String             @id @default(uuid())
  userId               String             @unique
  email                String
  zipCode              String?
  categories           String?
  createdAt            DateTime           @default(now())
  billingCycle         BillingInterval    @default(monthly)
  endDate              DateTime?
  price                Decimal            @default(0) @db.Decimal(10, 2)
  startDate            DateTime?
  status               SubscriptionStatus @default(active)
  tier                 PricingTier        @default(basic)
  updatedAt            DateTime           @updatedAt
  stripeSubscriptionId String?            @unique
  user                 User               @relation(fields: [userId], references: [id])

  @@index([userId])
  @@index([tier])
  @@index([status])
  @@index([stripeSubscriptionId])
}

model JobApplication {
  id             String    @id @default(uuid())
  userId         String
  jobId          String
  appliedAt      DateTime  @default(now())
  resumeUrl      String?
  coverLetterUrl String?
  status         String?   @default("pending")
  coverLetter    String?
  deletedAt      DateTime?
  linkedinUrl    String?
  job            Job       @relation(fields: [jobId], references: [id])
  user           User      @relation(fields: [userId], references: [id])

  @@unique([userId, jobId])
  @@index([userId])
  @@index([jobId])
  @@index([appliedAt])
  @@index([deletedAt])
}

model SearchAnalytics {
  id          String   @id @default(uuid())
  query       String?
  location    String?
  category    String?
  datePosted  String?
  sortBy      String?
  sortOrder   String?
  resultCount Int
  userId      String?
  createdAt   DateTime @default(now())
  jobType     JobType?
  user        User?    @relation(fields: [userId], references: [id])

  @@index([createdAt])
}

model AddOn {
  id               String          @id
  name             String          @unique
  slug             String          @unique
  description      String
  shortDescription String?
  category         AddOnCategory
  type             AddOnType
  price            Decimal         @db.Decimal(10, 2)
  billingInterval  BillingInterval
  currency         String          @default("USD")
  compatibleTiers  PricingTier[]
  requiredUserRole UserRole[]
  featuresIncluded String[]
  usageLimits      Json?
  dependsOnAddOns  String[]
  excludesAddOns   String[]
  isPopular        Boolean         @default(false)
  isActive         Boolean         @default(true)
  displayOrder     Int             @default(0)
  badgeText        String?
  createdAt        DateTime        @default(now())
  updatedAt        DateTime
  UserAddOn        UserAddOn[]

  @@index([category])
  @@index([displayOrder])
  @@index([isActive])
  @@index([type])
}

model UserAddOn {
  id              String          @id
  userId          String
  addOnId         String
  isActive        Boolean         @default(true)
  purchasedAt     DateTime        @default(now())
  activatedAt     DateTime?
  expiresAt       DateTime?
  pricePaid       Decimal         @db.Decimal(10, 2)
  billingInterval BillingInterval
  nextBillingDate DateTime?
  usageData       Json?
  usageReset      DateTime?
  createdAt       DateTime        @default(now())
  updatedAt       DateTime
  deletedAt       DateTime?
  AddOn           AddOn           @relation(fields: [addOnId], references: [id])
  User            User            @relation(fields: [userId], references: [id], onDelete: Cascade)

  @@unique([userId, addOnId])
  @@index([addOnId])
  @@index([expiresAt])
  @@index([isActive])
  @@index([nextBillingDate])
  @@index([userId])
  @@index([deletedAt])
}

model InstagramPost {
  id           String               @id @default(uuid())
  caption      String
  imageUrl     String?
  mediaId      String?
  publishedId  String?
  permalink    String?
  status       InstagramPostStatus  @default(draft)
  type         InstagramPostType    @default(job_listing)
  scheduledFor DateTime?
  publishedAt  DateTime?
  createdAt    DateTime             @default(now())
  updatedAt    DateTime             @updatedAt
  jobId        String?
  templateId   String?
  scheduleId   String?
  hashtags     String[]             @default([])
  creatorId    String?
  analytics    InstagramAnalytics[]
  job          Job?                 @relation(fields: [jobId], references: [id])
  schedule     InstagramSchedule?   @relation(fields: [scheduleId], references: [id])
  template     InstagramTemplate?   @relation(fields: [templateId], references: [id])
}

model InstagramTemplate {
  id              String            @id @default(uuid())
  name            String
  description     String?
  template        String
  isActive        Boolean           @default(true)
  createdAt       DateTime          @default(now())
  updatedAt       DateTime          @updatedAt
  type            InstagramPostType @default(job_listing)
  captionTemplate String?
  posts           InstagramPost[]
}

model InstagramSchedule {
  id          String          @id @default(uuid())
  name        String
  description String?
  isActive    Boolean         @default(true)
  schedule    String
  lastRun     DateTime?
  nextRun     DateTime?
  createdAt   DateTime        @default(now())
  updatedAt   DateTime        @updatedAt
  timezone    String          @default("America/Los_Angeles")
  postTimes   String[]        @default([])
  posts       InstagramPost[]
}

model InstagramAnalytics {
  id               String        @id @default(uuid())
  postId           String
  impressions      Int           @default(0)
  reach            Int           @default(0)
  likes            Int           @default(0)
  comments         Int           @default(0)
  shares           Int           @default(0)
  saves            Int           @default(0)
  profileVisits    Int           @default(0)
  websiteClicks    Int           @default(0)
  engagementRate   Float         @default(0)
  clickThroughRate Float         @default(0)
  recordedAt       DateTime      @default(now())
  createdAt        DateTime      @default(now())
  updatedAt        DateTime      @updatedAt
  post             InstagramPost @relation(fields: [postId], references: [id], onDelete: Cascade)

  @@index([postId])
  @@index([recordedAt])
  @@index([engagementRate])
}

model InstagramAccountMetrics {
  id             String   @id @default(uuid())
  accountId      String
  followersCount Int      @default(0)
  followingCount Int      @default(0)
  mediaCount     Int      @default(0)
  impressions    Int      @default(0)
  reach          Int      @default(0)
  profileViews   Int      @default(0)
  websiteClicks  Int      @default(0)
  date           DateTime
  createdAt      DateTime @default(now())
  updatedAt      DateTime @updatedAt

  @@unique([accountId, date])
  @@index([accountId])
  @@index([date])
}

model InstagramEngagementAlert {
  id                String             @id @default(uuid())
  userId            String
  alertType         InstagramAlertType
  threshold         Float
  comparison        String
  isActive          Boolean            @default(true)
  emailNotification Boolean            @default(true)
  frequency         String             @default("immediate")
  lastTriggered     DateTime?
  triggerCount      Int                @default(0)
  createdAt         DateTime           @default(now())
  updatedAt         DateTime           @updatedAt
  user              User               @relation(fields: [userId], references: [id], onDelete: Cascade)

  @@index([userId])
  @@index([alertType])
  @@index([isActive])
}

model UserSession {
  id           String   @id @default(uuid())
  userId       String
  sessionId    String   @unique
  ipAddress    String?
  userAgent    String?
  isActive     Boolean  @default(true)
  lastActivity DateTime @default(now())
  expiresAt    DateTime
  createdAt    DateTime @default(now())
  updatedAt    DateTime @updatedAt
  user         User     @relation(fields: [userId], references: [id], onDelete: Cascade)

  @@index([userId])
  @@index([sessionId])
  @@index([expiresAt])
  @@index([lastActivity])
}

model AuditLog {
  id           String   @id @default(uuid())
  userId       String?
  action       String
  resource     String?
  resourceId   String?
  details      Json?
  ipAddress    String?
  userAgent    String?
  createdAt    DateTime @default(now())
  targetType   String?
  targetId     String?
  performedBy  String?
  user         User?    @relation(fields: [userId], references: [id])

  @@index([userId])
  @@index([action])
  @@index([resource])
  @@index([createdAt])
  @@index([performedBy])
  @@index([targetType])
}

model SavedJob {
  id      String   @id @default(uuid())
  userId  String
  jobId   String
  savedAt DateTime @default(now())
  job     Job      @relation(fields: [jobId], references: [id], onDelete: Cascade)
  user    User     @relation(fields: [userId], references: [id], onDelete: Cascade)

  @@unique([userId, jobId])
  @@index([userId])
  @@index([jobId])
}

model JobPostOptimizer {
  id                  String    @id @default(uuid())
  employerId          String

  // Basic Info
  jobTitle            String
  companyName         String
  location            String
  pay                 String?
  schedule            String?

  // Role + Culture Details
  companyDescription  String?
  idealFit            String?
  culture             String?
  growthPath          String?
  perks               String?

  // Call to Action
  applicationCTA      String?

  // Media
  mediaUrls           String[]  @default([])

  // AI Processing
  rawInput            Json?     // Store original form data
  aiGeneratedOutput   String?   // Store AI-generated job listing
  optimizationPrompt  String?   // Store the prompt used for optimization

  // Upsells
  socialMediaShoutout Boolean   @default(false)
  placementBump       Boolean   @default(false)
  upsellBundle        Boolean   @default(false)
  upsellTotal         Decimal?  @db.Decimal(10, 2)

  // Status and Metadata
  status              JobPostStatus @default(draft)
  isPublished         Boolean   @default(false)
  publishedJobId      String?   // Reference to published Job if converted

  createdAt           DateTime  @default(now())
  updatedAt           DateTime  @updatedAt

  // Relations
  employer            User      @relation("EmployerJobPosts", fields: [employerId], references: [id])
  publishedJob        Job?      @relation("OptimizedJob", fields: [publishedJobId], references: [id])

  @@index([employerId])
  @@index([status])
  @@index([createdAt])
}

model ChatAnalytics {
  id           String   @id @default(uuid())
  userId       String
  sessionId    String
  question     String
  response     String
  jobsFound    Int?     @default(0)
  responseTime Float?   @default(0)
  metadata     Json?    // Store additional context like search filters, etc.
  createdAt    DateTime @default(now())
  updatedAt    DateTime @updatedAt

  // Relations
  user         User     @relation(fields: [userId], references: [id], onDelete: Cascade)

  @@index([userId])
  @@index([sessionId])
  @@index([createdAt])
  @@index([question])
}

model ChatHistory {
  id           String   @id @default(uuid())
  userId       String
  sessionId    String
  title        String?  // Optional title for the conversation
  messages     Json     // Array of messages in the conversation
  lastActivity DateTime @default(now())
  createdAt    DateTime @default(now())
  updatedAt    DateTime @updatedAt

  // Relations
  user         User     @relation(fields: [userId], references: [id], onDelete: Cascade)

  @@index([userId])
  @@index([sessionId])
  @@index([lastActivity])
  @@index([createdAt])
}

model JobPostingPurchase {
  id                    String   @id @default(uuid())
  userId                String
  stripeSessionId       String   @unique
  stripePaymentIntentId String?
  tier                  String   // starter, standard, pro
  tierPrice             Decimal  @db.Decimal(10, 2)
  addons                Json?    // Array of addon objects with name, price, stripePriceId
  totalAmount           Decimal  @db.Decimal(10, 2)
  currency              String   @default("usd")
  status                String   @default("pending") // pending, completed, failed, refunded

  // Credits granted
  jobPostCredits        Int      @default(0)
  featuredPostCredits   Int      @default(0)
  socialGraphicCredits  Int      @default(0)
  repostCredits         Int      @default(0)

  // Metadata
  metadata              Json?
  purchasedAt           DateTime @default(now())
  expiresAt             DateTime? // When credits expire
  createdAt             DateTime @default(now())
  updatedAt             DateTime @updatedAt

  // Relations
  user                  User     @relation(fields: [userId], references: [id], onDelete: Cascade)
  credits               JobPostingCredit[]

  @@index([userId])
  @@index([status])
  @@index([purchasedAt])
  @@index([expiresAt])
}

model JobPostingCredit {
  id          String    @id @default(uuid())
  userId      String
  purchaseId  String?   // Reference to the purchase that granted this credit
  type        String    // job_post, featured_post, social_graphic, repost
  isUsed      Boolean   @default(false)
  usedAt      DateTime?
  usedForJobId String?  // Which job this credit was used for
  expiresAt   DateTime?
  createdAt   DateTime  @default(now())
  updatedAt   DateTime  @updatedAt

  // Relations
  user        User      @relation(fields: [userId], references: [id], onDelete: Cascade)
  purchase    JobPostingPurchase? @relation(fields: [purchaseId], references: [id])
  job         Job?      @relation(fields: [usedForJobId], references: [id])

  @@index([userId])
  @@index([type])
  @@index([isUsed])
  @@index([expiresAt])
  @@index([usedAt])
}

model AnalyticsReport {
  id          String   @id @default(uuid())
  type        String   // daily, weekly, monthly, custom
  generatedBy String
  data        Json
  recipients  String?  // comma-separated email list
  status      String   @default("generated") // generated, sent, failed
  sentAt      DateTime?
  createdAt   DateTime @default(now())
  updatedAt   DateTime @updatedAt

  @@index([type])
  @@index([generatedBy])
  @@index([status])
  @@index([createdAt])
}

model ImpersonationSession {
  id           String   @id @default(uuid())
  adminId      String
  targetUserId String
  reason       String
  token        String
  isActive     Boolean  @default(true)
  expiresAt    DateTime
  endedAt      DateTime?
  createdAt    DateTime @default(now())
  updatedAt    DateTime @updatedAt

  targetUser   User     @relation("ImpersonationTarget", fields: [targetUserId], references: [id])

  @@index([adminId])
  @@index([targetUserId])
  @@index([isActive])
  @@index([expiresAt])
  @@index([createdAt])
}

enum UserRole {
  admin
  employer
  jobseeker
}

enum JobType {
  full_time
  part_time
  contract
  internship
  temporary
  volunteer
  other
}

enum CompanyKnowledgeCategory {
  culture
  benefits
  hiring_process
  perks
  career_growth
  work_environment
  compensation
  remote_policy
  diversity_inclusion
  company_values
  interview_process
  onboarding
  training
  general_info
}

enum CompanyKnowledgeSource {
  company_provided
  hr_verified
  public_info
  employee_feedback
  admin_created
}

enum PricingTier {
  basic
  essential
  professional
  enterprise
  premium
  starter
}

enum BillingInterval {
  monthly
  yearly
  one_time
}

enum SubscriptionStatus {
  active
  cancelled
  expired
  trial
  past_due
}

enum AlertType {
  job_title_alert
  weekly_digest
  job_category_alert
  location_alert
  company_alert
}

enum AlertFrequency {
  immediate
  daily
  weekly
  monthly
}

enum EmailStatus {
  pending
  sent
  failed
  bounced
  delivered
  opened
  clicked
}

enum InstagramPostStatus {
  draft
  scheduled
  published
  failed
  cancelled
}

enum InstagramPostType {
  job_listing
  company_highlight
  industry_news
  custom
}

enum AddOnCategory {
  recruitment_tools
  candidate_management
  branding
  analytics
  career_services
  profile_enhancement
  support
  integration
  marketing
}

enum AddOnType {
  one_time
  recurring
  feature_unlock
  usage_based
}

enum InstagramAlertType {
  engagement_rate_drop
  engagement_rate_spike
  follower_count_change
  post_performance_low
  post_performance_high
  reach_decline
  impressions_decline
}

enum JobPostStatus {
  draft
  optimized
  published
  archived
}

// Duplicate tracking models
model JobPostingPattern {
  id                String    @id @default(uuid())
  employerId        String
  companyName       String
  titlePattern      String
  descriptionPattern String?
  locationPattern   String?
  salaryPattern     String?
  postingFrequency  Int       @default(1)
  firstSeenAt       DateTime  @default(now())
  lastSeenAt        DateTime  @default(now())
  suspiciousScore   Decimal?  @db.Decimal(3,2) @default(0.0)
  flaggedForReview  Boolean   @default(false)
  reviewedAt        DateTime?
  reviewedBy        String?
  reviewNotes       String?
  isBlacklisted     Boolean   @default(false)
  createdAt         DateTime  @default(now())
  updatedAt         DateTime  @updatedAt

  employer          User      @relation("EmployerPatterns", fields: [employerId], references: [id], onDelete: Cascade)

  @@index([employerId])
  @@index([companyName])
  @@index([suspiciousScore])
  @@index([flaggedForReview])
  @@index([postingFrequency])
}

model DuplicateJobAlert {
  id               String    @id @default(uuid())
  originalJobId    String
  duplicateJobId   String
  similarityScore  Decimal   @db.Decimal(3,2)
  detectionMethod  String    // 'title_hash', 'description_hash', 'ai_analysis', 'manual'
  detectedAt       DateTime  @default(now())
  reviewStatus     String    @default("pending") // 'pending', 'confirmed', 'false_positive', 'ignored'
  reviewedAt       DateTime?
  reviewedBy       String?
  actionTaken      String?   // 'removed', 'flagged', 'merged', 'none'
  notes            String?
  createdAt        DateTime  @default(now())

  originalJob      Job       @relation("OriginalJob", fields: [originalJobId], references: [id], onDelete: Cascade)
  duplicateJob     Job       @relation("DuplicateJob", fields: [duplicateJobId], references: [id], onDelete: Cascade)

  @@index([originalJobId])
  @@index([duplicateJobId])
  @@index([similarityScore])
  @@index([reviewStatus])
  @@index([detectionMethod])
  @@index([detectedAt])
}

<<<<<<< HEAD
model SystemBackup {
  id        String   @id @default(uuid())
  filename  String   @unique
  size      Int      @default(0)
  status    String   @default("pending") // pending, completed, failed
  type      String   @default("manual")  // manual, automated
  metadata  Json?    // Store backup details, table counts, etc.
  createdBy String?  // User ID who created the backup
  createdAt DateTime @default(now())
  updatedAt DateTime @updatedAt

  @@index([status])
  @@index([type])
  @@index([createdAt])
  @@index([createdBy])
=======
// Job Seeker Profile for enhanced onboarding and matching
model JobSeekerProfile {
  id                        String   @id @default(uuid())
  userId                    String   @unique
  zipCode                   String?
  distanceWillingToTravel   Int?     // in miles
  availabilityDays          String[] // ["monday", "tuesday", etc.]
  availabilityShifts        String[] // ["morning", "afternoon", "evening", "overnight"]
  jobTypes                  String[] // types of jobs interested in
  skills                    String[] // skills and certifications
  careerGoal                String?  // "need_job_asap", "build_career", "exploring_fields"
  optInEmailAlerts          Boolean  @default(false)
  optInSmsAlerts            Boolean  @default(false)
  allowEmployerMessages     Boolean  @default(false)
  resumeData                Json?    // parsed resume data as JSON
  whatAreYouGoodAt          String?  // freeform text field
  createdAt                 DateTime @default(now())
  updatedAt                 DateTime @updatedAt

  user                      User     @relation(fields: [userId], references: [id], onDelete: Cascade)

  @@index([userId])
  @@index([zipCode])
  @@index([careerGoal])
  @@index([optInEmailAlerts])
}

// Employer Profile for enhanced onboarding and hiring preferences
model EmployerProfile {
  id                        String   @id @default(uuid())
  userId                    String   @unique
  companyName               String
  industryType              String?
  logoUrl                   String?
  location                  String?
  hiresTeens                Boolean  @default(false)
  hiresSeniors              Boolean  @default(false)
  providesTraining          Boolean  @default(false)
  requiresBackgroundCheck   Boolean  @default(false)
  jobRolesCommon            String[] // common roles they hire for
  postingPrefersAi          Boolean  @default(false)
  contactMethod             String?  // "email", "phone", "dashboard_only"
  hiringGoal                String?  // "urgently_hiring", "seasonal", "always_hiring"
  createdAt                 DateTime @default(now())
  updatedAt                 DateTime @updatedAt

  user                      User     @relation(fields: [userId], references: [id], onDelete: Cascade)

  @@index([userId])
  @@index([companyName])
  @@index([industryType])
  @@index([hiringGoal])
>>>>>>> ef133f0f
}<|MERGE_RESOLUTION|>--- conflicted
+++ resolved
@@ -1201,7 +1201,7 @@
   @@index([detectedAt])
 }
 
-<<<<<<< HEAD
+// Database backup system
 model SystemBackup {
   id        String   @id @default(uuid())
   filename  String   @unique
@@ -1217,7 +1217,8 @@
   @@index([type])
   @@index([createdAt])
   @@index([createdBy])
-=======
+}
+
 // Job Seeker Profile for enhanced onboarding and matching
 model JobSeekerProfile {
   id                        String   @id @default(uuid())
@@ -1270,5 +1271,5 @@
   @@index([companyName])
   @@index([industryType])
   @@index([hiringGoal])
->>>>>>> ef133f0f
+}
 }